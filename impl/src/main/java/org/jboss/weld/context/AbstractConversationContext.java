/*
 * DO NOT ALTER OR REMOVE COPYRIGHT NOTICES OR THIS HEADER.
 *
 * Copyright 2009 Sun Microsystems, Inc. All rights reserved.
 *
 * Use is subject to license terms.
 *
 * JBoss, Home of Professional Open Source
 * Copyright 2008, Red Hat, Inc., and individual contributors
 * by the @authors tag. See the copyright.txt in the distribution for a
 * full listing of individual contributors.
 *
 * Licensed under the Apache License, Version 2.0 (the "License");
 * you may not use this file except in compliance with the License.
 * You may obtain a copy of the License at
 * http://www.apache.org/licenses/LICENSE-2.0
 * Unless required by applicable law or agreed to in writing, software
 * distributed under the License is distributed on an "AS IS" BASIS,
 * WITHOUT WARRANTIES OR CONDITIONS OF ANY KIND, either express or implied.
 * See the License for the specific language governing permissions and
 * limitations under the License.
 */
package org.jboss.weld.context;

import static org.jboss.weld.context.conversation.ConversationIdGenerator.CONVERSATION_ID_GENERATOR_ATTRIBUTE_NAME;
import static org.jboss.weld.util.reflection.Reflections.cast;

import java.lang.annotation.Annotation;
import java.util.Collection;
import java.util.HashMap;
import java.util.Iterator;
import java.util.Map;
import java.util.Map.Entry;
import java.util.concurrent.atomic.AtomicLong;
import java.util.concurrent.atomic.AtomicReference;

import javax.enterprise.context.ConversationScoped;
import javax.enterprise.inject.Instance;

import org.jboss.weld.Container;
import org.jboss.weld.context.beanstore.BoundBeanStore;
import org.jboss.weld.context.beanstore.ConversationNamingScheme;
import org.jboss.weld.context.beanstore.NamingScheme;
import org.jboss.weld.context.conversation.ConversationIdGenerator;
import org.jboss.weld.context.conversation.ConversationImpl;
import org.jboss.weld.logging.messages.ConversationMessage;


/**
 * The base of the conversation context, which can use a variety of storage
 * forms
 *
 * @author Pete Muir
 */
public abstract class AbstractConversationContext<R, S> extends AbstractBoundContext<R> implements ConversationContext
{

   private static final String IDENTIFIER = AbstractConversationContext.class.getName();
   private static final String CURRENT_CONVERSATION_ATTRIBUTE_NAME = ConversationContext.class.getName() + ".currentConversation";
   public static final String CONVERSATIONS_ATTRIBUTE_NAME = ConversationContext.class.getName() + ".conversations";

   private static final long DEFAULT_TIMEOUT = 10 * 60 * 1000L;
   private static final long CONCURRENT_ACCESS_TIMEOUT = 1000L;
   private static final String PARAMETER_NAME = "cid";

   private final AtomicReference<String> parameterName;
   private final AtomicLong defaultTimeout;
   private final AtomicLong concurrentAccessTimeout;

   private final ThreadLocal<R> associated;

   private final Instance<ConversationContext> conversationContexts;

   public AbstractConversationContext()
   {
      super(true);
      this.parameterName = new AtomicReference<String>(PARAMETER_NAME);
      this.defaultTimeout = new AtomicLong(DEFAULT_TIMEOUT);
      this.concurrentAccessTimeout = new AtomicLong(CONCURRENT_ACCESS_TIMEOUT);
      this.associated = new ThreadLocal<R>();
      this.conversationContexts = Container.instance().deploymentManager().instance().select(ConversationContext.class);
   }

   public String getParameterName()
   {
      return parameterName.get();
   }

   public void setParameterName(String cid)
   {
      this.parameterName.set(cid);
   }

   public void setConcurrentAccessTimeout(long timeout)
   {
      this.concurrentAccessTimeout.set(timeout);
   }

   public long getConcurrentAccessTimeout()
   {
      return concurrentAccessTimeout.get();
   }

   public void setDefaultTimeout(long timeout)
   {
      this.defaultTimeout.set(timeout);
   }

   public long getDefaultTimeout()
   {
      return defaultTimeout.get();
   }

   public boolean associate(R request)
   {
      if (getRequestAttribute(request, IDENTIFIER) == null)
      {
         this.associated.set(request);
         /*
          * We need to delay attaching the bean store until activate() is called
          * so that we can attach the correct conversation id
          */
         // Don't reassociate
         setRequestAttribute(request, IDENTIFIER, IDENTIFIER);

         /*
          * We may need access to the conversation id generator and
          * conversations. If the session already exists, we can load it from
          * there, otherwise we can create a new conversation id generator and
          * conversations collection. If the the session exists when the request
          * is dissociated, then we store them in the session then.
          *
          * We always store the generator and conversation map in the request
          * for temporary usage.
          */
         if (getSessionAttribute(request, CONVERSATION_ID_GENERATOR_ATTRIBUTE_NAME, false) == null)
         {
            ConversationIdGenerator generator = new ConversationIdGenerator();
            setRequestAttribute(request, CONVERSATION_ID_GENERATOR_ATTRIBUTE_NAME, generator);
            setSessionAttribute(request, CONVERSATION_ID_GENERATOR_ATTRIBUTE_NAME, generator, false);
         }
         else
         {
            setRequestAttribute(request, CONVERSATION_ID_GENERATOR_ATTRIBUTE_NAME, getSessionAttribute(request, CONVERSATION_ID_GENERATOR_ATTRIBUTE_NAME, true));
         }

         if (getSessionAttribute(request, CONVERSATIONS_ATTRIBUTE_NAME, false) == null)
         {
            Map<String, ManagedConversation> conversations = new HashMap<String, ManagedConversation>();
            setRequestAttribute(request, CONVERSATIONS_ATTRIBUTE_NAME, conversations);
            setSessionAttribute(request, CONVERSATIONS_ATTRIBUTE_NAME, conversations, false);
         }
         else
         {
            setRequestAttribute(request, CONVERSATIONS_ATTRIBUTE_NAME, getSessionAttribute(request, CONVERSATIONS_ATTRIBUTE_NAME, true));
         }

         return true;
      }
      else
      {
         return false;
      }
   }

   public boolean dissociate(R request)
   {
         if (isAssociated() && getRequestAttribute(request, IDENTIFIER) != null)
         {
            try
            {
               /*
                * If the session is available, store the conversation id generator and
                * conversations if necessary.
                */
               if (getSessionAttribute(request, CONVERSATION_ID_GENERATOR_ATTRIBUTE_NAME, false) == null)
               {
                  setSessionAttribute(request, CONVERSATION_ID_GENERATOR_ATTRIBUTE_NAME, getRequestAttribute(request, CONVERSATION_ID_GENERATOR_ATTRIBUTE_NAME), false);
               }
               if (getSessionAttribute(request, CONVERSATIONS_ATTRIBUTE_NAME, false) == null)
               {
                  setSessionAttribute(request, CONVERSATIONS_ATTRIBUTE_NAME, getRequestAttribute(request, CONVERSATIONS_ATTRIBUTE_NAME), false);
               }
               this.associated.set(null);
               removeRequestAttribute(request, IDENTIFIER);
               return true;
            }
            finally
            {
               cleanup();
            }
         }
         else
         {
            return false;
         }
   }

   @Override
   public void activate()
   {
      this.activate(null);
   }

   @Override
   public void deactivate()
   {
      // Disassociate from the current conversation
      if (getBeanStore() != null)
      {
         if (!isAssociated())
         {
            throw new IllegalStateException("Must call associate() before calling deactivate()");
         }

         if (getCurrentConversation().isTransient())
         {
            destroy();
         }
         else
         {
            try
            {
               // Update the conversation timestamp
               getCurrentConversation().touch();
               if (!getBeanStore().isAttached())
               {
                  /*
                   * This was a transient conversation at the beginning of the
                   * request, so we need to update the CID it uses, and attach
                   * it. We also add it to the conversations the session knows
                   * about.
                   */
                  if (!(getRequestAttribute(getRequest(), ConversationNamingScheme.PARAMETER_NAME) instanceof ConversationNamingScheme))
                  {
                     throw new IllegalStateException("Unable to find ConversationNamingScheme in the request, this conversation wasn't transient at the start of the request");
                  }
                  ((ConversationNamingScheme) getRequestAttribute(getRequest(), ConversationNamingScheme.PARAMETER_NAME)).setCid(getCurrentConversation().getId());

                  getBeanStore().attach();

                  getConversationMap().put(getCurrentConversation().getId(), getCurrentConversation());
               }
            }
            finally
            {
               getCurrentConversation().unlock();
            }
         }
         setBeanStore(null);
         // Clean up any expired conversations
         Iterator<Entry<String, ManagedConversation>> entryIterator = getConversationMap().entrySet().iterator();
         while (entryIterator.hasNext())
         {
            Entry<String, ManagedConversation> entry = entryIterator.next();
            if (entry.getValue().isTransient())
            {
               destroyConversation(getSessionFromRequest(getRequest(), false), entry.getKey());
               entryIterator.remove();
            }
         }
         // deactivate the context
         super.setActive(false);
      }
      else
      {
         throw new IllegalStateException("Context is not active");
      }
   }

   public void activate(String cid)
   {
      if (getBeanStore() == null)
      {
         if (!isAssociated())
         {
            throw new IllegalStateException("Must call associate() before calling activate()");
         }
         // Activate the context
         super.setActive(true);

         // Attach the conversation
         if (cid == null || getConversation(cid) == null)
         {
            ManagedConversation conversation = new ConversationImpl(conversationContexts);
            setRequestAttribute(getRequest(), CURRENT_CONVERSATION_ATTRIBUTE_NAME, conversation);
            // Set a temporary bean store, this will be attached at the end of
            // the request if needed
            NamingScheme namingScheme = new ConversationNamingScheme(ConversationContext.class.getName(), "transient");
            setBeanStore(createRequestBeanStore(namingScheme, getRequest()));
            setRequestAttribute(getRequest(), ConversationNamingScheme.PARAMETER_NAME, namingScheme);
         }
         else
         {
            setRequestAttribute(getRequest(), CURRENT_CONVERSATION_ATTRIBUTE_NAME, getConversation(cid));
            if (getCurrentConversation().lock(getConcurrentAccessTimeout()))
            {
               NamingScheme namingScheme = new ConversationNamingScheme(ConversationContext.class.getName(), cid);
               setBeanStore(createRequestBeanStore(namingScheme, getRequest()));
               getBeanStore().attach();
            }
            else
            {
               throw new BusyConversationException(ConversationMessage.CONVERSATION_LOCK_TIMEDOUT, cid);
            }
         }

      }
      else
      {
         throw new IllegalStateException("Context is already active");
      }
   }

   @Override
   public void invalidate()
   {
      for (ManagedConversation conversation : getConversations())
      {
         if (isExpired(conversation))
         {
            if (!conversation.isTransient())
            {
               conversation.end();
            }
         }
      }
   }

   public boolean destroy(S session)
   {
      try
      {
         // We are outside of request, destroy now
         if (getSessionAttributeFromSession(session, CONVERSATIONS_ATTRIBUTE_NAME) instanceof Map<?, ?>)
         {
            // There are no conversations to destroy
            Map<String, ManagedConversation> conversations = cast(getSessionAttributeFromSession(session, CONVERSATIONS_ATTRIBUTE_NAME));
            // Set the context active
            setActive(true);
            for (ManagedConversation conversation : conversations.values())
            {
               String id = conversation.getId();
               conversation.end();
               destroyConversation(session, id);
            }
            setActive(false);
         }
         return true;
      }
      finally
      {
         cleanup();
      }
   }

   protected void destroyConversation(S session, String id)
   {
      if (session != null)
      {
         // session can be null as we may have nothing in the session
         setBeanStore(createSessionBeanStore(new ConversationNamingScheme(ConversationContext.class.getName(), id), session));
         getBeanStore().attach();
         destroy();
         getBeanStore().detach();
         setBeanStore(null);
      }
   }

   public String generateConversationId()
   {
      if (!isAssociated())
      {
         throw new IllegalStateException("A request must be associated with the context in order to generate a conversation id");
      }
      if (!(getRequestAttribute(getRequest(), CONVERSATION_ID_GENERATOR_ATTRIBUTE_NAME) instanceof ConversationIdGenerator))
      {
         throw new IllegalStateException("Unable to locate ConversationIdGenerator");
      }
      ConversationIdGenerator generator = (ConversationIdGenerator) getRequestAttribute(getRequest(), CONVERSATION_ID_GENERATOR_ATTRIBUTE_NAME);
      return generator.call();
   }

   private static boolean isExpired(ManagedConversation conversation)
   {
      return System.currentTimeMillis() > (conversation.getLastUsed() + conversation.getTimeout());
   }

   public ManagedConversation getConversation(String id)
   {
      return getConversationMap().get(id);
   }

   public Collection<ManagedConversation> getConversations()
   {
      return getConversationMap().values();
   }

   private Map<String, ManagedConversation> getConversationMap()
   {
      if (!isAssociated())
      {
         throw new IllegalStateException("A request must be associated with the context in order to load the known conversations");
      }
      if (!(getRequestAttribute(getRequest(), CONVERSATIONS_ATTRIBUTE_NAME) instanceof Map<?, ?>))
      {
         throw new IllegalStateException("Unable to load current conversations from the associated request, something went badly wrong when associate() was called");
      }
      return cast(getRequestAttribute(getRequest(), CONVERSATIONS_ATTRIBUTE_NAME));
   }

   public ManagedConversation getCurrentConversation()
   {
      if (!isAssociated())
      {
         throw new IllegalStateException("A request must be associated with the context in order to load the known conversations");
      }
      if (!(getRequestAttribute(getRequest(), CURRENT_CONVERSATION_ATTRIBUTE_NAME) instanceof ManagedConversation))
      {
         throw new IllegalStateException("Unable to load current conversations from the associated request, something went badly wrong when associate() was called");
      }
      return (ManagedConversation) getRequestAttribute(getRequest(), CURRENT_CONVERSATION_ATTRIBUTE_NAME);
   }

   public Class<? extends Annotation> getScope()
   {
      return ConversationScoped.class;
   }

   /**
    * Set an attribute in the session.
    * @param request the request to set the session attribute in
    * @param name the name of the attribute
    * @param value the value of the attribute
    * @param create if false, the attribute will only be set if the session
    *           already exists, other wise it will always be set
    *
    * @throws IllegalStateException if create is true, and the session can't be
    *            created
    */
   protected abstract void setSessionAttribute(R request, String name, Object value, boolean create);

   /**
    * Get an attribute value from the session.
    *
    * @param request the request to get the session attribute from
    * @param name the name of the attribute
    * @param create if false, the attribute will only be retrieved if the
    *           session already exists, other wise it will always be retrieved
    *
    * @return attribute
    * @throws IllegalStateException if create is true, and the session can't be
    *            created
    */
   protected abstract Object getSessionAttribute(R request, String name, boolean create);

   /**
    * Get an attribute value from the session.
    * @param session the session to get the session attribute from
    * @param name the name of the attribute
    *
<<<<<<< HEAD
    *
=======
    * 
>>>>>>> 2db9d06f
    * @return attribute
    * @throws IllegalStateException if create is true, and the session can't be
    *            created
    */
   protected abstract Object getSessionAttributeFromSession(S session, String name);

   /**
    * Remove an attribute from the request.
    * @param request the request to remove the attribute from
    * @param name the name of the attribute
    */
   protected abstract void removeRequestAttribute(R request, String name);

   /**
    * Set an attribute in the request.
    * @param request the request to set the attribute from
    * @param name the name of the attribute
    * @param value the value of the attribute
    */
   protected abstract void setRequestAttribute(R request, String name, Object value);

   /**
    * Retrieve an attribute value from the request
    * @param request the request to get the attribute from
    * @param name the name of the attribute to get
    *
    * @return the value of the attribute
    */
   protected abstract Object getRequestAttribute(R request, String name);

   protected abstract BoundBeanStore createRequestBeanStore(NamingScheme namingScheme, R request);

   protected abstract BoundBeanStore createSessionBeanStore(NamingScheme namingScheme, S session);

   protected abstract S getSessionFromRequest(R request, boolean create);

   /**
    * Check if the context is currently associated
    *
    * @return true if the context is associated
    */
   private boolean isAssociated()
   {
      return associated.get() != null;
   }

   /**
    * Get the associated store
<<<<<<< HEAD
    *
=======
    * 
>>>>>>> 2db9d06f
    * @return the request
    */
   private R getRequest()
   {
      return associated.get();
   }

}<|MERGE_RESOLUTION|>--- conflicted
+++ resolved
@@ -459,11 +459,6 @@
     * @param session the session to get the session attribute from
     * @param name the name of the attribute
     *
-<<<<<<< HEAD
-    *
-=======
-    * 
->>>>>>> 2db9d06f
     * @return attribute
     * @throws IllegalStateException if create is true, and the session can't be
     *            created
@@ -512,11 +507,7 @@
 
    /**
     * Get the associated store
-<<<<<<< HEAD
-    *
-=======
-    * 
->>>>>>> 2db9d06f
+    *
     * @return the request
     */
    private R getRequest()
